! ###################################################################
! Copyright (c) 2013-2021, Marc De Graef Research Group/Carnegie Mellon University
! All rights reserved.
!
! Redistribution and use in source and binary forms, with or without modification, are 
! permitted provided that the following conditions are met:
!
!     - Redistributions of source code must retain the above copyright notice, this list 
!        of conditions and the following disclaimer.
!     - Redistributions in binary form must reproduce the above copyright notice, this 
!        list of conditions and the following disclaimer in the documentation and/or 
!        other materials provided with the distribution.
!     - Neither the names of Marc De Graef, Carnegie Mellon University nor the names 
!        of its contributors may be used to endorse or promote products derived from 
!        this software without specific prior written permission.
!
! THIS SOFTWARE IS PROVIDED BY THE COPYRIGHT HOLDERS AND CONTRIBUTORS "AS IS" 
! AND ANY EXPRESS OR IMPLIED WARRANTIES, INCLUDING, BUT NOT LIMITED TO, THE 
! IMPLIED WARRANTIES OF MERCHANTABILITY AND FITNESS FOR A PARTICULAR PURPOSE 
! ARE DISCLAIMED. IN NO EVENT SHALL THE COPYRIGHT HOLDER OR CONTRIBUTORS BE 
! LIABLE FOR ANY DIRECT, INDIRECT, INCIDENTAL, SPECIAL, EXEMPLARY, OR CONSEQUENTIAL 
! DAMAGES (INCLUDING, BUT NOT LIMITED TO, PROCUREMENT OF SUBSTITUTE GOODS OR 
! SERVICES; LOSS OF USE, DATA, OR PROFITS; OR BUSINESS INTERRUPTION) HOWEVER 
! CAUSED AND ON ANY THEORY OF LIABILITY, WHETHER IN CONTRACT, STRICT LIABILITY, 
! OR TORT (INCLUDING NEGLIGENCE OR OTHERWISE) ARISING IN ANY WAY OUT OF THE 
! USE OF THIS SOFTWARE, EVEN IF ADVISED OF THE POSSIBILITY OF SUCH DAMAGE.
! ###################################################################

module mod_Lauemaster
    !! author: MDG 
    !! version: 1.0 
    !! date: 01/22/20
    !!
    !! class definition for the EMLauemaster program
  
  use mod_kinds
  use mod_global
  
  IMPLICIT NONE 
  
  ! namelist for the EMLauemaster program
  type, public :: LauemasterNameListType
    integer(kind=irg)       :: npx
    integer(kind=irg)       :: patchw
    real(kind=sgl)          :: lambdamin
    real(kind=sgl)          :: lambdamax
    real(kind=dbl)          :: kappaVMF
    real(kind=dbl)          :: intfactor
    character(3)            :: outformat
    logical                 :: binarize
    character(fnlen)        :: SHT_folder
    character(fnlen)        :: SHT_formula
    character(fnlen)        :: SHT_name
    character(fnlen)        :: SHT_structuresymbol
    character(fnlen)        :: addtoKiltHub
    character(fnlen)        :: useDOI
    character(fnlen)        :: hdfname
    character(fnlen)        :: tiffname
    character(fnlen)        :: xtalname
  end type LauemasterNameListType
  
  ! class definition
  type, public :: Lauemaster_T
  private 
    character(fnlen)       :: nmldeffile = 'EMLauemaster.nml'
    type(LauemasterNameListType)  :: nml 
  
  contains
  private 
    procedure, pass(self) :: readNameList_
    procedure, pass(self) :: writeHDFNameList_
    procedure, pass(self) :: getNameList_
    procedure, pass(self) :: Lauemaster_
  
    generic, public :: getNameList => getNameList_
    generic, public :: writeHDFNameList => writeHDFNameList_
    generic, public :: readNameList => readNameList_
    generic, public :: Lauemaster => Lauemaster_
  
  end type Lauemaster_T
  
  ! the constructor routine for this class 
  interface Lauemaster_T
    module procedure Lauemaster_constructor
  end interface Lauemaster_T
  
  contains
  
  !--------------------------------------------------------------------------
  type(Lauemaster_T) function Lauemaster_constructor( nmlfile ) result(Lauemaster)
  !DEC$ ATTRIBUTES DLLEXPORT :: Lauemaster_constructor
  !! author: MDG 
  !! version: 1.0 
  !! date: 01/22/20
  !!
  !! constructor for the Lauemaster_T Class; reads the name list 
   
  IMPLICIT NONE
  
  character(fnlen), OPTIONAL   :: nmlfile 
  
  call Lauemaster%readNameList(nmlfile)
  
  end function Lauemaster_constructor
  
  !--------------------------------------------------------------------------
  subroutine Lauemaster_destructor(self) 
  !DEC$ ATTRIBUTES DLLEXPORT :: Lauemaster_destructor
  !! author: MDG 
  !! version: 1.0 
  !! date: 01/22/20
  !!
  !! destructor for the Lauemaster_T Class
   
  IMPLICIT NONE
  
  type(Lauemaster_T), INTENT(INOUT)  :: self 
  
  call reportDestructor('Lauemaster_T')
  
  end subroutine Lauemaster_destructor
  
  !--------------------------------------------------------------------------
  subroutine readNameList_(self, nmlfile, initonly)
  !DEC$ ATTRIBUTES DLLEXPORT :: readNameList_
  !! author: MDG 
  !! version: 1.0 
  !! date: 01/22/20
  !!
  !! read the namelist from an nml file for the Lauemaster_T Class 
  
  use mod_io 
  use mod_EMsoft
  
  IMPLICIT NONE 
  
  class(Lauemaster_T), INTENT(INOUT)          :: self
  character(fnlen),INTENT(IN)          :: nmlfile
   !! full path to namelist file 
  logical,OPTIONAL,INTENT(IN)          :: initonly
   !! fill in the default values only; do not read the file
  
  type(EMsoft_T)                       :: EMsoft 
  type(IO_T)                           :: Message       
  logical                              :: skipread = .FALSE.
  
  integer(kind=irg)       :: npx
  integer(kind=irg)       :: patchw
  real(kind=sgl)          :: lambdamin
  real(kind=sgl)          :: lambdamax
  real(kind=dbl)          :: kappaVMF
  real(kind=dbl)          :: intfactor
  character(3)            :: outformat
  logical                 :: binarize
  character(fnlen)        :: SHT_folder
  character(fnlen)        :: SHT_formula
  character(fnlen)        :: SHT_name
  character(fnlen)        :: SHT_structuresymbol
  character(fnlen)        :: addtoKiltHub
  character(fnlen)        :: useDOI
  character(fnlen)        :: hdfname
  character(fnlen)        :: tiffname
  character(fnlen)        :: xtalname
  
  ! define the IO namelist to facilitate passing variables to the program.
  namelist  / LaueMasterData / npx, lambdamin, lambdamax, kappaVMF, hdfname, xtalname, &
            intfactor, tiffname, patchw, SHT_folder, SHT_formula, SHT_name, &
            SHT_structuresymbol, addtoKiltHub, useDOI, outformat, binarize

  npx = 500
  patchw = 5
  lambdamin = 0.10
  lambdamax = 0.16
  kappaVMF = 50000.D0
  intfactor = 0.0001D0
  outformat = 'LMP'
  SHT_folder = 'undefined'        ! folder to store SHT files, relative to EMDatapathname
  SHT_formula = 'undefined'       ! compound chemical formula, e.g., SiO2
  SHT_name = 'undefined'          ! compund name (e.g., forsterite)
  SHT_structuresymbol = 'undefined' ! StrukturBericht symbol (e.g., D0_22) or Pearson symbol (e.g., hP12), or ...
  addtoKiltHub = 'No'             ! file to be added to data base on kilthub.cmu.edu ?
  useDOI = 'undefined'            ! if no DOI is entered, then we use the Zenodo DOI for the .sht repository
  xtalname = 'undefined'
  hdfname = 'undefined'
  tiffname = 'undefined'
  binarize = .FALSE. 

  if (present(initonly)) then
    if (initonly) skipread = .TRUE.
  end if

  ! read the name list, depending on the class type
  if (.not.skipread) then
  ! read the namelist file
    open(UNIT=dataunit,FILE=trim(nmlfile),DELIM='apostrophe',STATUS='old')
    read(UNIT=dataunit,NML=LaueMasterData)
    close(UNIT=dataunit,STATUS='keep')
  
  ! check for required entries
    if (trim(xtalname).eq.'undefined') then
      call Message%printError('readNameList:',' crystal file name is undefined in '//nmlfile)
    end if

    if (outformat.eq.'SHT') then 
      ! for Legendre mode, the SHT_formula parameter MUST be present 
        if (trim(SHT_formula).eq.'undefined') then 
         call Message%printError('readNameList:',' SHT_formula must be defined in '//nmlfile)
        end if
     
        if (trim(SHT_folder).eq.'undefined') then 
         call Message%printError('readNameList:',' SHT_folder must be defined in '//nmlfile)
        end if
    end if 
  end if

  
  self%nml%npx = npx
  self%nml%patchw = patchw
  self%nml%lambdamin = lambdamin
  self%nml%lambdamax = lambdamax
  self%nml%kappaVMF = kappaVMF
  self%nml%intfactor = intfactor
  self%nml%xtalname = xtalname
  self%nml%outformat = outformat
  self%nml%hdfname = hdfname
  self%nml%tiffname = tiffname 
  self%nml%addtoKiltHub = addtoKiltHub
  self%nml%useDOI = useDOI
  self%nml%SHT_formula = SHT_formula
  self%nml%SHT_name = SHT_name
  self%nml%SHT_structuresymbol = SHT_structuresymbol
  self%nml%SHT_folder = trim(SHT_folder)
  self%nml%binarize = binarize

  end subroutine readNameList_
  
  !--------------------------------------------------------------------------
  function getNameList_(self) result(nml)
  !DEC$ ATTRIBUTES DLLEXPORT :: getNameList_
  !! author: MDG 
  !! version: 1.0 
  !! date: 01/22/20
  !!
  !! pass the namelist for the Lauemaster_T Class to the calling program
  
  IMPLICIT NONE 
  
  class(Lauemaster_T), INTENT(INOUT)          :: self
  type(LauemasterNameListType)                :: nml
  
  nml = self%nml
  
  end function getNameList_
  
  !--------------------------------------------------------------------------
  recursive subroutine writeHDFNameList_(self, HDF, HDFnames)
  !DEC$ ATTRIBUTES DLLEXPORT :: writeHDFNameList_
  !! author: MDG 
  !! version: 1.0 
  !! date: 01/22/20
  !!
  !! write namelist to HDF file
  
  use mod_HDFsupport
  use mod_HDFnames
  use stringconstants 
  
  use ISO_C_BINDING
  
  IMPLICIT NONE
  
  class(Lauemaster_T), INTENT(INOUT)        :: self 
  type(HDF_T), INTENT(INOUT)              :: HDF
  type(HDFnames_T), INTENT(INOUT)         :: HDFnames
  
  integer(kind=irg),parameter             :: n_int = 11, n_real = 9
  integer(kind=irg)                       :: hdferr,  io_int(n_int)
  real(kind=sgl)                          :: io_real(n_real)
  character(20)                           :: intlist(n_int), reallist(n_real)
  character(fnlen)                        :: dataset, sval(1),groupname
  character(fnlen,kind=c_char)            :: line2(1)
  
  associate( mcnl => self%nml )
  
  end associate
  
  end subroutine writeHDFNameList_
  
  !--------------------------------------------------------------------------
  subroutine Lauemaster_(self, EMsoft, progname, nmldeffile)
  !DEC$ ATTRIBUTES DLLEXPORT :: Lauemaster_
  !! author: MDG 
  !! version: 1.0 
  !! date: 01/22/20
  !!
  !! perform the computations
  
  use mod_EMsoft
  use mod_initializers
  use mod_diffraction
  use mod_symmetry
  use mod_crystallography
  use mod_io
  use mod_gvectors
  use mod_kvectors
  use mod_math
  use mod_global
  use mod_timing
  use mod_Lambert
  use HDF5
  use mod_HDFsupport
  use mod_HDFnames
  use ISO_C_BINDING
  use omp_lib
  use mod_OMPsupport
  use stringconstants
  use mod_image
  use, intrinsic :: iso_fortran_env
  use mod_DSHT 
  use mod_fft_wrap
  use mod_LaueSupport

  IMPLICIT NONE 
  
  interface 
    recursive function writeShtFile (fn, iprm, fprm, doi, note, alm, aTy, aCd, vers, cprm) result(res) &
    bind(C, name ='writeShtFile_')

    use ISO_C_BINDING

    IMPLICIT NONE 

    character(c_char)             :: fn
    integer(c_int)                :: iprm(11) 
    real(c_float)                 :: fprm(25)
    character(c_char)             :: doi
    character(c_char)             :: note 
    real(C_DOUBLE_COMPLEX)        :: alm(2*(iprm(3)+3)*(iprm(3)+3))
    integer(c_int)                :: aTy(iprm(6))
    real(c_float)                 :: aCd(iprm(6),5)
    character(c_char)             :: vers 
    character(c_char)             :: cprm
    integer(c_int)                :: res
    end function writeShtFile
  end interface 


  class(Lauemaster_T), INTENT(INOUT)      :: self
  type(EMsoft_T), INTENT(INOUT)           :: EMsoft
  character(fnlen), INTENT(INOUT)         :: progname 
  character(fnlen),INTENT(IN)             :: nmldeffile

  type(Cell_T)                            :: cell
  type(DynType)                           :: Dyn
  type(Timing_T)                          :: timer
  type(Diffraction_T)                     :: Diff
  type(IO_T)                              :: Message
  type(LaueReflist_T)                     :: reflist
  type(Lambert_T)                         :: L
  type(HDF_T)                             :: HDF
  type(SpaceGroup_T)                      :: SG
  type(kvectors_T)                        :: kvec
  type(HDFnames_T)                        :: HDFnames
  type(image_t)                           :: im, im2

  type(Laue_g_list), pointer :: rltmp
  logical 								                   :: verbose
  real(kind=sgl),allocatable                 :: mLPNH(:,:), mLPSH(:,:), masterSPNH(:,:), masterSPSH(:,:)
  integer(kind=irg)						               :: npx, npy, gcnt, ierr, nix, niy, nixp, niyp, i, j, w, istat, TIFF_nx, TIFF_ny, &
                                                hdferr, bw, d, ll, res, timestart, timestop, info, Lindex
  real(kind=sgl)							               :: xyz(3), kl(2), dx, dy, dxm, dym, Radius, mi, ma, tstart, tstop, sdev, mean
  real(kind=dbl)                             :: VMFscale, inten, p, LegendreLattitude
  character(fnlen)                           :: fname, hdfname, TIFF_filename, attributename, groupname, datagroupname, dataset, &
                                                 doiString, layout, SHTfile

  ! declare variables for use in object oriented image module
  integer                         :: iostat
  character(len=128)              :: iomsg
  logical                         :: isInteger, north, initLUT
  integer(int8), allocatable      :: TIFF_image(:,:)
  character(11)                   :: dstr
  character(15)                   :: tstrb
  character(15)                   :: tstre
  character(fnlen)                :: image_filename
  integer(int8)                   :: i8 (3,4), int8val
  integer(int8), allocatable      :: output_image(:,:)

  ! parameters for the .sht output file 
  integer(kind=irg),parameter     :: nipar=11, nfpar=25
  character(fnlen)                :: EMversion, cprm, note, notestring
  character(6)                    :: vstring
  character(8)                    :: vstring2
  character(fnlen)                :: revision
  integer(c_int32_t)              :: sgN      ! space group number [1,230]
  integer(c_int32_t)              :: sgS      ! space group setting [1,2]
  integer(c_int32_t)              :: numAt    ! number of atoms
  integer(c_int32_t),allocatable  :: aTy(:)   ! atom types (nAt atomic numbers)
  real(c_float),allocatable       :: aCd(:,:) ! atom coordinates, (nAt * 5 floats {x, y, z, occupancy, Debye-Waller in nm^2})
  real(c_float)                   :: lat(6)   ! lattice parameters {a, b, a, alpha, beta, gamma} (in nm / degree)
  real(c_float)                   :: fprm(nfpar) ! floating point parameters (float32 EMsoftED parameters in order)
  integer(c_int32_t)              :: iprm(nipar) ! integer parameters {# electrons, electron multiplier, numsx, npx, latgridtype}
  real(kind=dbl),allocatable      :: finalmLPNH(:,:), finalmLPSH(:,:), weights(:)
  real(kind=dbl),allocatable      :: LegendreArray(:), upd(:), diagonal(:)

  type(DiscreteSHT)               :: transformer 
  complex(kind=dbl), allocatable  :: almMaster(:,:)   ! spectra of master pattern to index against
  complex(kind=dbl), allocatable  :: almPat   (:,:)   ! work space to hold spectra of exerimental pattern
  real(kind=dbl),allocatable      :: alm(:)
  real(kind=sgl)                  :: dmin
  
  associate( lmnl => self%nml )

  ! basic explanation: this is a really simple and fast Laue master pattern; we compute all the plane normals 
  ! that fall inside the extended Ewald sphere volume.  For each we compute the kinematic intensity
  ! using the x-ray scattering factors.  Then we add a narrow Gaussian peak to the square Lambert projection
  ! (either Northern or Southern hemisphere) in the correct position, using spherical interpolation 
  ! (a von Mises-type distribution might be useful here ...).  Finally, standard output to an HDF5 file, or 
  ! output to an .sht file.

  ! lmnl components
  ! xtalname
  ! lambdamin
  ! lambdamax
  ! kappaVMF
  ! hdfname
  
  if (lmnl%outformat.eq.'SHT') then 
  npx = 193
    layout = 'legendre'
  else 
    npx = lmnl%npx
  end if
  

  call openFortranHDFInterface()
  HDF = HDF_T()

  ! set the HDF group names for this program
  HDFnames = HDFnames_T()

  ! initialize the timing routines
  timer = Timing_T()
  tstrb = timer%getTimeString()
  
  !=============================================
!=============================================
! crystallography section
  verbose = .TRUE.

  call cell%setFileName(lmnl%xtalname)

  dmin = 0.05
  call Diff%setV(dble(1.0))
  call Initialize_Cell(cell, Diff, SG, Dyn, EMsoft, dmin, verbose, useHDF=HDF)

  !=============================================
  !=============================================
  ! compute reflection list with kinematical intensities
  reflist = LaueReflist_T()
  call  reflist%Init_Reflist(cell, SG, Diff,  gcnt, lmnl%lambdamin, lmnl%intfactor, verbose)

  !=============================================
  !=============================================
  ! populate the master pattern in square Lambert projection
  ! npx = lmnl%npx
    npy = npx
    allocate(mLPNH(-npx:npx,-npy:npy),stat=istat)
    allocate(mLPSH(-npx:npx,-npy:npy),stat=istat)
    mLPNH = 0.0
    mLPSH = 0.0

    
  !=============================================
  !=============================================
  ! precompute the Legendre array for the new lattitudinal grid values
    call Message%printMessage(' Computing Legendre lattitudinal grid values')
    allocate(diagonal(2*npx+1),upd(2*npx+1))
    diagonal = 0.D0
    upd = (/ (dble(i) / dsqrt(4.D0 * dble(i)**2 - 1.D0), i=1,2*npx+1) /)
    call dsterf(2*npx-1, diagonal, upd, info) 
  ! the eigenvalues are stored from smallest to largest and we need them in the opposite direction
    allocate(LegendreArray(0:2*npx))
    LegendreArray(0:2*npx) = diagonal(2*npx+1:1:-1)
  ! set the center eigenvalue to 0
    LegendreArray(npx) = 0.D0
    deallocate(diagonal, upd)

    ! the von Mises-Fisher distribution is defined by 
    !
    !   vmf(x;mu,kappa) = ( kappa / (4 pi sinh(kappa) ) ) exp[ kappa mu.x ]
    !
    ! and this is multiplied by the intensity;  since these can be really large numbers we 
    ! we will work with the large kappa expansion as well as logarithms; first of all, the 
    ! distribution becomes (for large kappa)
    !
    ! vmf(x;mu,kappa) = ( kappa exp[ kappa (mu.x-1) ]/  (2 pi)    (for large kappa)
    !
    ! multiplying this by the intensity I and taking the logarithm, we have
    !
    ! log(vmf) = (-1 + mu.x) kappa + Log(Inten) - Log(Pi) + Log(kappa) - Log(2) 
    ! 
    ! we'll take the constant part of this and call it VMFscale

    VMFscale = log(lmnl%kappaVMF) - log(2.D0) - log(cPi)

    ! set the size of the patches in the square Lambert space that we need to evaluate the VMF distribution for
    w = lmnl%patchw  ! this could become a part of the input namelist

    ! go through the entire reflection list
    rltmp => reflist%get_ListHead()

    do i=1,gcnt
  ! locate the nearest Lambert pixel (we need to make sure that the cartesian vector has unit length)
      call cell%NormVec(rltmp%xyz, 'c') 
  ! do we need to modify the direction cosines to coincide with the Legendre lattitudinal grid values?
      north = .TRUE.
      if (rltmp%xyz(3).lt.0) north=.FALSE.
      if (abs(rltmp%xyz(3)).ne.1.D0) then
        L = Lambert_T( xyz = sngl(rltmp%xyz))
        ierr = L%LambertSphereToSquare( kl ) 
<<<<<<< HEAD
        kl = kl * float(npx)
=======
        kl = kl * sngl(real(npx))
>>>>>>> 3d22b882
  ! here we need to be very careful to determine the index of the Legendre ring, NOT the Lambert ring !!!
        Lindex = npx 
        do while(LegendreArray(Lindex).lt.rltmp%xyz(3)) 
          Lindex = Lindex - 1
        end do  
        LegendreLattitude = LegendreArray( Lindex - 1)
  ! the factor p rescales the x and y components of kstar to maintain a unit vector
        p = sqrt((1.D0-LegendreLattitude**2)/(1.D0-rltmp%xyz(3)**2))
        rltmp%xyz = (/ p*rltmp%xyz(1), p*rltmp%xyz(2), LegendreLattitude /)
  ! rescale the coordinates in the Legendre square to be on the correct ring
        kl = kl * float(Lindex)/maxval(abs(kl))
      end if
        if (.not.north) rltmp%xyz(3) = -rltmp%xyz(3)
  ! and continue with the projection
        !call LambertgetInterpolation(sngl(rltmp%xyz), float(npx), npx, npy, nix, niy, nixp, niyp, dx, dy, dxm, dym)
  ! intensity with polarization correction
        inten = rltmp%sfs * rltmp%polar
        write(*,*) inten
        if (lmnl%binarize.eqv..TRUE.) inten = 1.0
  ! depending on the sign of xyz(3) we put this point in the Northern or Southern hemisphere, taking into account the
  ! special case of reflections along the equator which should appear in both hemisphere arrays.  The intensities are 
  ! computed on a small grid of w x w points on the Lambert projection, which are then interpolated from a "Gaussian" on
  ! the sphere. we use the von Mises-Fisher distribution with p=3
<<<<<<< HEAD
       call L%sampleVMF(sngl(rltmp%xyz), lmnl%kappaVMF, VMFscale, inten, npx, int(kl(1)), int(kl(2)), w, &
                        mLPNH, mLPSH, LegendreArray)
=======
       call L%sampleVMF(sngl(rltmp%xyz), lmnl%kappaVMF, VMFscale, inten, npx, int(kl(1)), int(kl(2)), w, mLPNH, mLPSH, &
       LegendreArray)
>>>>>>> 3d22b882
  ! and go to the next point
      rltmp => rltmp%next
    end do 
    write(*,*) maxval(mLPNH)
  ! finally, make sure that the equator is copied into both arrays
    mLPSH(-npx,-npx:npx) = mLPNH(-npx,-npx:npx)
    mLPSH( npx,-npx:npx) = mLPNH( npx,-npx:npx)
    mLPSH(-npx:npx,-npx) = mLPNH(-npx:npx,-npx)
    mLPSH(-npx:npx, npx) = mLPNH(-npx:npx, npx)
  ! that completes the computation of the master pattern

  ! do we need to rebinarize?
  if (lmnl%binarize.eqv..TRUE.) then 
    where (mLPNH.gt.0.75) 
      mLPNH = 1.0
    end where 
    where (mLPSH.gt.0.75) 
      mLPSH = 1.0
    end where 
  end if 

  !=============================================
  !=============================================
  ! convert to stereographic projection
  allocate(masterSPNH(-npx:npx,-npy:npy))
  allocate(masterSPSH(-npx:npx,-npy:npy))
  masterSPNH = 0.0
  masterSPSH = 0.0


! get stereographic projections
  Radius = 1.0
  do i=-npx,npx 
    do j=-npx,npx 
      L = Lambert_T( xy = (/ float(i), float(j) /) / float(npx ))
      ierr = L%StereoGraphicInverse( xyz, Radius )
      xyz = xyz/vecnorm(xyz)
      if (ierr.ne.0) then 
        masterSPNH(i,j) = 0.0
        masterSPSH(i,j) = 0.0
      else
        masterSPNH(i,j) = InterpolateLambert(xyz, mLPNH, npx)
        masterSPSH(i,j) = InterpolateLambert(xyz, mLPSH, npx)
      end if
    end do
  end do

  !=============================================
  !=============================================
  ! we save an image for the Northern hemisphere in stereographic projection

  ! output the master pattern as a tiff file 

  fname = EMsoft%generateFilePath('EMdatapathname',trim(lmnl%tiffname))
  TIFF_filename = trim(fname)

  ! allocate memory for image
  TIFF_nx = 2*npx+1
  TIFF_ny = 2*npx+1
  allocate(TIFF_image(TIFF_nx,TIFF_ny))

  ! fill the image with whatever data you have (between 0 and 255)
  ma = maxval(masterSPNH)
  write(*,*) 'maximum intensity = ', ma 

  TIFF_image = int(255 * (masterSPNH/ma))

  ! set up the image_t structure
  im = image_t(TIFF_image)
  if(im%empty()) call Message%printMessage("ComputeLaueMasterPattern","failed to convert array to image")

  ! create the file
  call im%write(trim(TIFF_filename), iostat, iomsg) ! format automatically detected from extension
  if(0.ne.iostat) then
    call Message%printMessage("failed to write image to file : "//iomsg)
  else  
    call Message%printMessage('image written to '//trim(TIFF_filename))
  end if 
  deallocate(TIFF_image)

  !=============================================
  !=============================================
  ! save everything to HDF5 file
    
  if (lmnl%outformat.eq.'LMP') then   ! regular master pattern HDF5 output
    hdfname = EMsoft%generateFilePath('EMdatapathname',trim(lmnl%hdfname))
    !=============================================
    ! create or update the HDF5 output file
    !=============================================
    call HDFnames%set_ProgramData(SC_Lauemaster)
    call HDFnames%set_NMLlist(SC_LaueNameList)
    call HDFnames%set_NMLfilename(SC_LauemasterNML)
  
    ! Open an existing file or create a new file using the default properties.
    hdferr =  HDF%createFile(hdfname)

    ! write the EMheader to the file
    datagroupname = trim(HDFnames%get_ProgramData())
    call HDF%writeEMheader(EMsoft, dstr, tstrb, tstre, progname, datagroupname)
  
  ! open or create a namelist group to write all the namelist files into
    groupname = SC_NMLfiles
    hdferr = HDF%createGroup(groupname)
  
  ! read the text file and write the array to the file
    dataset = SC_LauemasterNML
    hdferr = HDF%writeDatasetTextFile(dataset, nmldeffile)
  
  ! leave this group
    call HDF%pop()
  
  ! create a namelist group to write all the namelist files into
    groupname = SC_NMLparameters
    hdferr = HDF%createGroup(groupname)
  
    call self%writeHDFNameList(HDF, HDFnames)
  
  ! leave this group
    call HDF%pop()
  
  ! then the remainder of the data in a EMData group
    groupname = SC_EMData
    hdferr = HDF%createGroup(groupname)
  
  ! create the Lauemaster group and add a HDF_FileVersion attribbute to it 
    hdferr = HDF%createGroup(datagroupname)
    !HDF_FileVersion = '4.0'
    !attributename = SC_HDFFileVersion
    !hdferr = HDF%addStringAttributeToGroup(attributename, HDF_FileVersion)
  
  ! now start writing the ouput arrays...
    dataset = SC_mLPNH
    hdferr = HDF%writeDatasetFloatArray(dataset, mLPNH, 2*npx+1, 2*npx+1)
  
    dataset = SC_mLPSH
    hdferr = HDF%writeDatasetFloatArray(dataset, mLPSH, 2*npx+1, 2*npx+1)
  
    dataset = SC_masterSPNH
    hdferr = HDF%writeDatasetFloatArray(dataset, masterSPNH, 2*npx+1, 2*npx+1)
  
    dataset = SC_masterSPSH
    hdferr = HDF%writeDatasetFloatArray(dataset, masterSPSH, 2*npx+1, 2*npx+1)
  
  ! and close the file
    call HDF%pop(.TRUE.)
  ! close the Fortran interface
    call closeFortranHDFInterface()


  end if

  end associate

  end subroutine Lauemaster_
  
  
  
  end module mod_Lauemaster<|MERGE_RESOLUTION|>--- conflicted
+++ resolved
@@ -518,11 +518,7 @@
       if (abs(rltmp%xyz(3)).ne.1.D0) then
         L = Lambert_T( xyz = sngl(rltmp%xyz))
         ierr = L%LambertSphereToSquare( kl ) 
-<<<<<<< HEAD
-        kl = kl * float(npx)
-=======
         kl = kl * sngl(real(npx))
->>>>>>> 3d22b882
   ! here we need to be very careful to determine the index of the Legendre ring, NOT the Lambert ring !!!
         Lindex = npx 
         do while(LegendreArray(Lindex).lt.rltmp%xyz(3)) 
@@ -546,13 +542,8 @@
   ! special case of reflections along the equator which should appear in both hemisphere arrays.  The intensities are 
   ! computed on a small grid of w x w points on the Lambert projection, which are then interpolated from a "Gaussian" on
   ! the sphere. we use the von Mises-Fisher distribution with p=3
-<<<<<<< HEAD
        call L%sampleVMF(sngl(rltmp%xyz), lmnl%kappaVMF, VMFscale, inten, npx, int(kl(1)), int(kl(2)), w, &
                         mLPNH, mLPSH, LegendreArray)
-=======
-       call L%sampleVMF(sngl(rltmp%xyz), lmnl%kappaVMF, VMFscale, inten, npx, int(kl(1)), int(kl(2)), w, mLPNH, mLPSH, &
-       LegendreArray)
->>>>>>> 3d22b882
   ! and go to the next point
       rltmp => rltmp%next
     end do 
