--- conflicted
+++ resolved
@@ -36,10 +36,6 @@
 ! or format:  first line 'eu', second line number of Euler triplets, then one triplet per line (in degrees)
  PSvariantfile = 'undefined',
 ! ===================================
-<<<<<<< HEAD
-! ===================================
-=======
->>>>>>> 670565c4
 ! the standard refinement approach uses the same pattern center for all patterns; this is 
 ! a reasonable approximation when the total scan area is of the order of the detector pixel
 ! size.  For larger scan areas, one must perform a pattern center correction.  This can 
